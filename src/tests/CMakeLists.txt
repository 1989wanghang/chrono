--- conflicted
+++ resolved
@@ -33,16 +33,12 @@
 endif() 
 
 if(ENABLE_MODULE_VEHICLE)
-<<<<<<< HEAD
-  add_subdirectory(vehicle)
-endif()
-if(ENABLE_MODULE_FSI)
-  add_subdirectory(fsi)
-=======
  	option(BUILD_ADDITIONAL_TESTS_VEHICLE "Build additional test programs for Vehicle module" TRUE)
 	mark_as_advanced(FORCE BUILD_ADDITIONAL_TESTS_VEHICLE)
 	if(BUILD_ADDITIONAL_TESTS_VEHICLE)
   		add_subdirectory(vehicle)
   	endif()
->>>>>>> a181c70e
+endif()
+if(ENABLE_MODULE_FSI)
+  add_subdirectory(fsi)
 endif()